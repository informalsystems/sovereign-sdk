--- conflicted
+++ resolved
@@ -14,12 +14,8 @@
 [dependencies]
 anyhow = { workspace = true }
 sov-bank = { path = "../sov-bank", default-features = false }
-<<<<<<< HEAD
-sov-ibc-transfer = { path = "../sov-ibc-transfer", default-features = false, features = ["native"] }
-=======
 sov-chain-state = { path = "../sov-chain-state", default-features = false }
-sov-ibc-transfer = { path = "../sov-ibc-transfer", default-features = false }
->>>>>>> fe52405f
+sov-ibc-transfer = { path = "../sov-ibc-transfer", default-features = false, features = ["native"]}
 sov-modules-api = { path = "../../sov-modules-api", default-features = false }
 sov-modules-macros = { path = "../../sov-modules-macros" }
 sov-state = { path = "../../sov-state", default-features = false }
