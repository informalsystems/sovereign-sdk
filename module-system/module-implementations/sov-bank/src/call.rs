--- conflicted
+++ resolved
@@ -107,17 +107,11 @@
         self.transfer_from(context.sender(), &to, coins, working_set)
     }
 
-<<<<<<< HEAD
-    /// Burns the set of `coins`. If there is no token at the address specified in the
-    /// `Coins` structure, return an error.
-    /// Calls the [`Token::burn`] function and updates the total supply of tokens.
-=======
     /// Burns the set of `coins`.
     ///
     /// If there is no token at the address specified in the
     /// [`Coins`] structure, return an error; on success it updates the total
     /// supply of tokens.
->>>>>>> a16af40c
     pub fn burn(
         &self,
         coins: Coins<C>,
