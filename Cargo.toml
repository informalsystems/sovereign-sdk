[workspace]
resolver = "2"
members = [
    "rollup-interface",
    "adapters/risc0",
    "adapters/celestia",
    "examples/const-rollup-config",
    "examples/demo-stf",
    "examples/demo-simple-stf",
    "examples/demo-rollup",
    "examples/simple-nft-module",
    "examples/demo-prover",

    "full-node/db/sov-db",
    "full-node/sov-sequencer",
    "full-node/sov-ethereum",
    "full-node/sov-stf-runner",

    "utils/zk-cycle-macros",
    "utils/zk-cycle-utils",
    "utils/bashtestmd",

    "module-system/sov-cli",
    "module-system/sov-modules-stf-template",
    "module-system/sov-modules-macros",
    "module-system/sov-state",
    "module-system/sov-modules-api",
    "module-system/module-schemas",
    "module-system/utils/sov-first-read-last-write-cache",
    "module-system/utils/sov-data-generators",
    "module-system/module-implementations/sov-accounts",
    "module-system/module-implementations/sov-bank",
    "module-system/module-implementations/sov-nft-module",
    "module-system/module-implementations/sov-chain-state",
    "module-system/module-implementations/sov-blob-storage",
    "module-system/module-implementations/sov-evm",
    "module-system/module-implementations/sov-ibc",
    "module-system/module-implementations/sov-ibc-transfer",
    "module-system/module-implementations/sov-prover-incentives",
    "module-system/module-implementations/sov-attester-incentives",
    "module-system/module-implementations/sov-sequencer-registry",
    "module-system/module-implementations/module-template",
    "module-system/module-implementations/examples/sov-value-setter",
    "module-system/module-implementations/examples/sov-vec-setter",
    "module-system/module-implementations/examples/sov-accessory-state",
    "module-system/module-implementations/integration-tests",
]

[workspace.package]
version = "0.2.0"
edition = "2021"
license = "MIT OR Apache-2.0"
authors = ["Sovereign Labs <info@sovereign.xyz>"]
homepage = "https://www.sovereign.xyz"
publish = false
repository = "https://github.com/sovereign-labs/sovereign-sdk"
rust-version = "1.66"

[workspace.dependencies]
# Dependencies maintained by Sovereign
jmt = { git = "https://github.com/penumbra-zone/jmt.git", rev = "199ae1c185e74ee2133db773efacff56706085aa" }

# External dependencies
async-trait = "0.1.71"
anyhow = "1.0.68"
arbitrary = { version = "1.3.0", features = ["derive"] }
borsh = { version = "0.10.3", features = ["rc", "bytes"] }
# TODO: Consider replacing this serialization format
#     https://github.com/Sovereign-Labs/sovereign-sdk/issues/283
bincode = "1.3.3"
bcs = "0.1.5"
byteorder = "1.4.3"
bytes = "1.2.1"
futures = "0.3"
hex = "0.4.3"
once_cell = "1.10.0"
prometheus = { version = "0.13.3", default-features = false }
proptest = "1.0.0"
proptest-derive = "0.3.0"
rand = "0.8"
rayon = "1.5.2"
rocksdb = { version = "0.21.0", features = ["lz4"] }
serde = { version = "1.0.188", features = ["derive", "rc"] }
serde_json = { version = "1.0" }
sha2 = "0.10.6"
digest = "0.10.6"
thiserror = "1.0.38"
tiny-keccak = "2.0.2"
tracing = "0.1.37"
bech32 = "0.9.1"
derive_more = "0.99.11"
clap = { version = "4.2.7", features = ["derive"] }
toml = "0.8.0"
jsonrpsee = { version = "0.18.2", features = ["jsonrpsee-types"] }
schemars = { version = "0.8.12", features = ["derive"] }
tempfile = "3.5"
tokio = { version = "1", features = ["full"] }
ibc = { git = "https://github.com/cosmos/ibc-rs", rev = "fffcf22", features = ["borsh", "schema", "serde"]}
ibc-proto = { version = "0.34.1", default-features = false, features = ["borsh"] }
lazy_static = "1.4.0"
risc0-zkvm = { version = "0.18", default-features = false }
risc0-zkvm-platform = { version = "0.18" }
risc0-zkp = "0.18"
risc0-circuit-rv32im = "0.18"
risc0-build = "0.18"

# EVM dependencies
ethereum-types = "0.14.1"
ethers = "=2.0.10"
ethers-core = { version = "=2.0.10", default-features = false }
ethers-contract = "=2.0.10"
ethers-providers = { version = "=2.0.10", default-features = false }
ethers-signers = { version = "=2.0.10", default-features = false }
ethers-middleware = { version = "=2.0.10", default-features = false }

reth-primitives = { git = "https://github.com/paradigmxyz/reth", rev = "e83d3aa" }
reth-rpc-types = { git = "https://github.com/paradigmxyz/reth", rev = "e83d3aa" }
reth-rpc-types-compat = { git = "https://github.com/paradigmxyz/reth", rev = "e83d3aa" }
reth-revm = { git = "https://github.com/paradigmxyz/reth", rev = "e83d3aa" }

revm = { git = "https://github.com/bluealloy/revm", rev = "516f62cc" }
revm-primitives = { git = "https://github.com/bluealloy/revm", rev = "516f62cc" }

<<<<<<< HEAD
[patch.crates-io]
# See reth: https://github.com/paradigmxyz/reth/blob/main/Cargo.toml#L79
revm = { git = "https://github.com/bluealloy/revm/", branch = "release/v25" }
revm-primitives = { git = "https://github.com/bluealloy/revm/", branch = "release/v25" }

# Patched to make `app_hash` accessible for the Tendermint Header generation.
# See this issue for more info: https://github.com/informalsystems/tendermint-rs/pull/1344
tendermint = { git = "https://github.com/informalsystems/tendermint-rs.git", branch = "farhad/testgen-app-hash" }
tendermint-light-client-verifier = { git = "https://github.com/informalsystems/tendermint-rs.git", branch = "farhad/testgen-app-hash" }
tendermint-proto = { git = "https://github.com/informalsystems/tendermint-rs.git", branch = "farhad/testgen-app-hash" }
tendermint-testgen = { git = "https://github.com/informalsystems/tendermint-rs.git", branch = "farhad/testgen-app-hash" }
=======
secp256k1 = { version = "0.27.0", default-features = false, features = [
    "global-context",
    "rand-std",
    "recovery",
] }
>>>>>>> 735ddd53
<|MERGE_RESOLUTION|>--- conflicted
+++ resolved
@@ -121,22 +121,16 @@
 revm = { git = "https://github.com/bluealloy/revm", rev = "516f62cc" }
 revm-primitives = { git = "https://github.com/bluealloy/revm", rev = "516f62cc" }
 
-<<<<<<< HEAD
+secp256k1 = { version = "0.27.0", default-features = false, features = [
+    "global-context",
+    "rand-std",
+    "recovery",
+] }
+
 [patch.crates-io]
-# See reth: https://github.com/paradigmxyz/reth/blob/main/Cargo.toml#L79
-revm = { git = "https://github.com/bluealloy/revm/", branch = "release/v25" }
-revm-primitives = { git = "https://github.com/bluealloy/revm/", branch = "release/v25" }
-
 # Patched to make `app_hash` accessible for the Tendermint Header generation.
 # See this issue for more info: https://github.com/informalsystems/tendermint-rs/pull/1344
 tendermint = { git = "https://github.com/informalsystems/tendermint-rs.git", branch = "farhad/testgen-app-hash" }
 tendermint-light-client-verifier = { git = "https://github.com/informalsystems/tendermint-rs.git", branch = "farhad/testgen-app-hash" }
 tendermint-proto = { git = "https://github.com/informalsystems/tendermint-rs.git", branch = "farhad/testgen-app-hash" }
-tendermint-testgen = { git = "https://github.com/informalsystems/tendermint-rs.git", branch = "farhad/testgen-app-hash" }
-=======
-secp256k1 = { version = "0.27.0", default-features = false, features = [
-    "global-context",
-    "rand-std",
-    "recovery",
-] }
->>>>>>> 735ddd53
+tendermint-testgen = { git = "https://github.com/informalsystems/tendermint-rs.git", branch = "farhad/testgen-app-hash" }