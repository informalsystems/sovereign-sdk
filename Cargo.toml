--- conflicted
+++ resolved
@@ -93,11 +93,7 @@
 schemars = { version = "0.8.12", features = ["derive"] }
 tempfile = "3.5"
 tokio = { version = "1", features = ["full"] }
-<<<<<<< HEAD
-ibc = { git = "https://github.com/cosmos/ibc-rs", rev = "9fd3deb", features = ["borsh", "schema", "serde"]}
-=======
 ibc = { git = "https://github.com/cosmos/ibc-rs", rev = "c126e7f", features = ["borsh", "schema", "serde"]}
->>>>>>> 0bca1fe4
 ibc-proto = { version = "0.34.1", default-features = false, features = ["borsh"] }
 
 
