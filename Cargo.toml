--- conflicted
+++ resolved
@@ -94,12 +94,9 @@
 schemars = { version = "0.8.12", features = ["derive"] }
 tempfile = "3.5"
 tokio = { version = "1", features = ["full"] }
-<<<<<<< HEAD
 ibc = { git = "https://github.com/cosmos/ibc-rs", rev = "c126e7f", features = ["borsh", "schema", "serde"]}
 ibc-proto = { version = "0.34.1", default-features = false, features = ["borsh"] }
-=======
 lazy_static = "1.4.0"
->>>>>>> 4cb492e9
 
 
 # EVM dependencies
